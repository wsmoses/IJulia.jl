using .CommManager

# Don't send previous lines to the completions function,
# due to issue #380.  Find the start of the first line
# (if any) where the expression is parseable.  Replace
# with find_parsestart(c,p) = start(c) once julia#9467 is merged.
parseok(s) = !Meta.isexpr(Meta.parse(s, raise=false), :error)
function find_parsestart(code, cursorpos)
    s = firstindex(code)
    while s < cursorpos
        parseok(code[s:cursorpos]) && return s
        s = nextind(code, s)
        while s < cursorpos && code[s] ∉ ('\n','\r')
            s = nextind(code, s)
        end
    end
    return firstindex(code) # failed to find parseable lines
end

# As described in jupyter/jupyter_client#259, Jupyter's cursor
# positions are actually measured in UTF-16 code units, not
# Unicode characters.  Hence, these functions are similar to
# Base.chr2ind and Base.ind2chr but count non-BMP characters
# as 2 code units.
function utf16_to_ind(str, ic)
    i = 0
    e = lastindex(str)
    while ic > 0 && i < e
        i = nextind(str, i)
        ic -= UInt32(str[i]) < 0x10000 ? 1 : 2
    end
    return i
end
function ind_to_utf16(str, i)
    ic = 0
    i = min(i, lastindex(str))
    while i > 0
        ic += UInt32(str[i]) < 0x10000 ? 1 : 2
        i = prevind(str, i)
    end
    return ic
end

# protocol change in Jupyter 5.2 (jupyter/jupyter_client#262)
chr2ind(m::Msg, str::String, ic::Integer) = ic == 0 ? 0 :
    VersionNumber(m.header["version"]) ≥ v"5.2" ? nextind(str, 0, ic) : utf16_to_ind(str, ic)
ind2chr(m::Msg, str::String, i::Integer) = i == 0 ? 0 :
    VersionNumber(m.header["version"]) ≥ v"5.2" ? length(str, 1, i) : ind_to_utf16(str, i)
#Compact display of types for Jupyterlab completion

import REPL: REPLCompletions
import REPL.REPLCompletions: sorted_keywords, emoji_symbols, latex_symbols

complete_type(::Type{<:Function}) = "function"
complete_type(::Type{<:Type}) = "type"
complete_type(::Type{<:Tuple}) = "tuple"
complete_type(::Any) = ""

function complete_type(T::DataType)
    s = string(T)
    (textwidth(s) ≤ 20 || isempty(T.parameters)) && return s
    buf = IOBuffer()
    print(buf, T.name)
    position(buf) > 19 && return String(take!(buf))
    print(buf, '{')
    comma = false
    for p in T.parameters
        s = string(p)
        if position(buf) + sizeof(s) > 20
            comma || print(buf, '…')
            break
        end
        comma && print(buf, ',')
        comma = true
        print(buf, s)
    end
    print(buf, '}')
    return String(take!(buf))
end

#Get typeMap for Jupyter completions
function complete_types(comps)
    typeMap = []
    for c in comps
        ctype = ""
        if !isempty(searchsorted(sorted_keywords, c))
            ctype = "keyword"
        elseif startswith(c, "\\:")
            ctype = get(emoji_symbols, c, "")
            isempty(ctype) || (ctype = "emoji: $ctype")
        elseif startswith(c, "\\")
            ctype = get(latex_symbols, c, "")
        else
            expr = Meta.parse(c, raise=false)
            if typeof(expr) == Symbol
                try
                    ctype = complete_type(Core.eval(current_module[], :(typeof($expr))))
                catch
                end
            elseif !isa(expr, Expr)
                ctype = complete_type(expr)
            elseif expr.head == :macrocall
                ctype = "macro"
            end
        end
        isempty(ctype) || push!(typeMap, Dict("text" => c, "type" => ctype))
    end
    return typeMap
end

function complete_request(socket, msg)
    code = msg.content["code"]
    cursor_chr = msg.content["cursor_pos"]
    cursorpos = chr2ind(msg, code, cursor_chr)
    if all(isspace, code[1:cursorpos])
        send_ipython(requests[], msg_reply(msg, "complete_reply",
                                 Dict("status" => "ok",
                                              "metadata" => Dict(),
                                              "matches" => String[],
                                              "cursor_start" => cursor_chr,
                                              "cursor_end" => cursor_chr)))
        return
    end

    codestart = find_parsestart(code, cursorpos)
    comps_, positions, should_complete = REPLCompletions.completions(code[codestart:end], cursorpos-codestart+1, current_module[])
    comps = unique!(REPLCompletions.completion_text.(comps_)) # julia#26930
    # positions = positions .+ (codestart - 1) on Julia 0.7
    positions = (first(positions) + codestart - 1):(last(positions) + codestart - 1)
    metadata = Dict()
    if isempty(comps)
        # issue #530: REPLCompletions returns inconsistent results
        # for positions when no completions are found
        cursor_start = cursor_end = cursor_chr
    elseif isempty(positions) # true if comps to be inserted without replacement
        cursor_start = (cursor_end = ind2chr(msg, code, last(positions)))
    else
        cursor_start = ind2chr(msg, code, prevind(code, first(positions)))
        cursor_end = ind2chr(msg, code, last(positions))
        if should_complete
            metadata["_jupyter_types_experimental"] = complete_types(comps)
        else
            # should_complete is false for cases where we only want to show
            # a list of possible completions but not complete, e.g. foo(\t
            pushfirst!(comps, code[positions])
        end
    end
    send_ipython(requests[], msg_reply(msg, "complete_reply",
                                     Dict("status" => "ok",
                                                  "matches" => comps,
                                                  "metadata" => metadata,
                                                  "cursor_start" => cursor_start,
                                                  "cursor_end" => cursor_end)))
end

function kernel_info_request(socket, msg)
    send_ipython(socket,
                 msg_reply(msg, "kernel_info_reply",
                           Dict("protocol_version" => "5.4",
                                        "implementation" => "ijulia",
                                        "implementation_version" => pkgversion(@__MODULE__),
                                        "language_info" =>
                                        Dict("name" => "julia",
                                             "version" =>
                                             string(VERSION.major, '.',
                                                    VERSION.minor, '.',
                                                    VERSION.patch),
                                             "mimetype" => "application/julia",
                                             "file_extension" => ".jl"),
                                        "banner" => "Julia: A fresh approach to technical computing.",
                                        "help_links" => [
                                                         Dict("text"=>"Julia Home Page",
                                                              "url"=>"http://julialang.org/"),
                                                         Dict("text"=>"Julia Documentation",
                                                              "url"=>"http://docs.julialang.org/"),
                                                         Dict("text"=>"Julia Packages",
                                                              "url"=>"https://juliahub.com/ui/Packages")
                                                        ],
                                        "status" => "ok")))
end

function connect_request(socket, msg)
    send_ipython(requests[],
                 msg_reply(msg, "connect_reply",
                           Dict("shell_port" => profile["shell_port"],
                                        "iopub_port" => profile["iopub_port"],
                                        "stdin_port" => profile["stdin_port"],
                                        "hb_port" => profile["hb_port"])))
end

function shutdown_request(socket, msg)
<<<<<<< HEAD
    send_ipython(socket, msg_reply(msg, "shutdown_reply",
=======
    # stop heartbeat thread by closing the context
    close(heartbeat_context[])

    send_ipython(requests[], msg_reply(msg, "shutdown_reply",
>>>>>>> 2164bfc9
                                     msg.content))
    sleep(0.1) # short delay (like in ipykernel), to hopefully ensure shutdown_reply is sent
    exit()
end

docdict(s::AbstractString) = display_dict(Core.eval(Main, helpmode(devnull, s)))

import Base: is_id_char, is_id_start_char
function get_token(code, pos)
    # given a string and a cursor position, find substring to request
    # help on by:
    #   1) searching backwards, skipping invalid identifier chars
    #        ... search forward for end of identifier
    #   2) search backwards to find the biggest identifier (including .)
    #   3) if nothing found, do return empty string
    # TODO: detect operators?

    startpos = pos
    while startpos > firstindex(code)
        if is_id_char(code[startpos])
            break
        else
            startpos = prevind(code, startpos)
        end
    end
    endpos = startpos
    while startpos >= firstindex(code) && (is_id_char(code[startpos]) || code[startpos] == '.')
        startpos = prevind(code, startpos)
    end
    startpos = startpos < pos ? nextind(code, startpos) : pos
    if !is_id_start_char(code[startpos])
        return ""
    end
    while endpos < lastindex(code) && is_id_char(code[endpos])
        endpos = nextind(code, endpos)
    end
    if !is_id_char(code[endpos])
        endpos = prevind(code, endpos)
    end
    return code[startpos:endpos]
end

function inspect_request(socket, msg)
    try
        code = msg.content["code"]
        s = get_token(code, chr2ind(msg, code, msg.content["cursor_pos"]))
        if isempty(s)
            content = Dict("status" => "ok", "found" => false)
        else
            d = docdict(s)
            content = Dict("status" => "ok",
                           "found" => !isempty(d),
                           "data" => d)
        end
        send_ipython(requests[], msg_reply(msg, "inspect_reply", content))
    catch e
        content = error_content(e, backtrace_top=:inspect_request);
        content["status"] = "error"
        send_ipython(requests[],
                     msg_reply(msg, "inspect_reply", content))
    end
end

function history_request(socket, msg)
    # we will just send back empty history for now, pending clarification
    # as requested in ipython/ipython#3806
    send_ipython(requests[],
                 msg_reply(msg, "history_reply",
                           Dict("history" => [])))
end

function is_complete_request(socket, msg)
    ex = Meta.parse(msg.content["code"], raise=false)
    status = Meta.isexpr(ex, :incomplete) ? "incomplete" : Meta.isexpr(ex, :error) ? "invalid" : "complete"
    send_ipython(requests[],
                 msg_reply(msg, "is_complete_reply",
                           Dict("status"=>status, "indent"=>"")))
end

function interrupt_request(socket, msg)
    @async Base.throwto(requests_task[], InterruptException())
    send_ipython(socket, msg_reply(msg, "interrupt_reply", Dict()))
end

function unknown_request(socket, msg)
    @vprintln("UNKNOWN MESSAGE TYPE $(msg.header["msg_type"])")
end

const handlers = Dict{String,Function}(
    "execute_request" => execute_request,
    "complete_request" => complete_request,
    "kernel_info_request" => kernel_info_request,
    "inspect_request" => inspect_request,
    "connect_request" => connect_request,
    "shutdown_request" => shutdown_request,
    "history_request" => history_request,
    "is_complete_request" => is_complete_request,
    "interrupt_request" => interrupt_request,
    "comm_open" => comm_open,
    "comm_info_request" => comm_info_request,
    "comm_msg" => comm_msg,
    "comm_close" => comm_close
)<|MERGE_RESOLUTION|>--- conflicted
+++ resolved
@@ -189,14 +189,10 @@
 end
 
 function shutdown_request(socket, msg)
-<<<<<<< HEAD
-    send_ipython(socket, msg_reply(msg, "shutdown_reply",
-=======
     # stop heartbeat thread by closing the context
     close(heartbeat_context[])
 
     send_ipython(requests[], msg_reply(msg, "shutdown_reply",
->>>>>>> 2164bfc9
                                      msg.content))
     sleep(0.1) # short delay (like in ipykernel), to hopefully ensure shutdown_reply is sent
     exit()
