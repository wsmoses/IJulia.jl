--- conflicted
+++ resolved
@@ -45,13 +45,6 @@
     end
 end
 
-<<<<<<< HEAD
-const (read_stdin, write_stdin) = redirect_stdin()
-const (read_stdout, write_stdout) = redirect_stdout()
-const (read_stderr, write_stderr) = redirect_stderr()
-
-=======
->>>>>>> 88f3564f
 # IJulia issue #42: there doesn't seem to be a good way to make a task
 # that blocks until there is a read request from STDIN ... this makes
 # it very hard to properly redirect all reads from STDIN to pyin messages.
