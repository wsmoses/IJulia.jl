--- conflicted
+++ resolved
@@ -27,15 +27,7 @@
 
 for s in ("stdout", "stderr", "stdin")
     f = Symbol("redirect_", s)
-<<<<<<< HEAD
     S = QuoteNode(Symbol(isdefined(Base, :stdout) ? s : uppercase(s)))
-=======
-    if VERSION >= v"0.7.0-DEV.4068" # Julia PR #25959
-      S = QuoteNode(Symbol(lowercase(s)))
-    else
-      S = QuoteNode(Symbol(uppercase(s)))
-    end
->>>>>>> b25a9609
     @eval function Base.$f(io::IJuliaStdio)
         io[:jupyter_stream] != $s && throw(ArgumentError(string("expecting ", $s, " stream")))
         Core.eval(Base, Expr(:(=), $S, io))
