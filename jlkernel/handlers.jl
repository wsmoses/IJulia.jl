--- conflicted
+++ resolved
@@ -93,7 +93,6 @@
                                      [ "matches" => matches ]))
 end
 
-<<<<<<< HEAD
 function kernel_info_request(socket, msg)
     send_ipython(requests,
                  msg_reply(msg, "kernel_info_reply",
@@ -111,21 +110,17 @@
                             "iopub_port" => profile["iopub_port"],
                             "stdin_port" => profile["stdin_port"],
                             "hb_port" => profile["hb_port"]]))
-=======
+
 function shutdown_request(socket, msg)
     send_ipython(request, msg_reply(msg, "shutdown_reply",
                                     msg.content))
     exit()
->>>>>>> 0b9855c3
 end
 
 const handlers = (String=>Function)[
     "execute_request" => execute_request_0x535c5df2,
     "complete_request" => complete_request,
-<<<<<<< HEAD
     "kernel_info_request" => kernel_info_request,
     "connect_request" => connect_request,
-=======
     "shutdown_request" => shutdown_request,
->>>>>>> 0b9855c3
 ]